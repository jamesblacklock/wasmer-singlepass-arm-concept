pub use crate::x64_decl::{GPR, XMM};
use dynasm::dynasm;
use dynasmrt::{x64::Assembler, AssemblyOffset, DynamicLabel, DynasmApi, DynasmLabelApi};

/// Dynasm proc-macro checks for an `.arch` expression in a source file to
/// determine the architecture it should use.
fn _dummy(_a: &Assembler) {
    dynasm!(
        _a
        ; .arch x64
    );
}

#[derive(Copy, Clone, Debug, Eq, PartialEq, Ord, PartialOrd, Hash)]
pub enum Location {
    Imm8(u8),
    Imm32(u32),
    Imm64(u64),
    // Imm128(u128),
    GPR(GPR),
    XMM(XMM),
    Memory(GPR, i32),
    MemoryAddTriple(GPR, GPR, i32),
}

#[derive(Copy, Clone, Debug, Eq, PartialEq)]
pub enum Condition {
    None,
    Above,
    AboveEqual,
    Below,
    BelowEqual,
    Greater,
    GreaterEqual,
    Less,
    LessEqual,
    Equal,
    NotEqual,
    Signed,
    Carry,
}

#[derive(Copy, Clone, Debug, Eq, PartialEq, Ord, PartialOrd)]
pub enum Size {
    S8,
    S16,
    S32,
    S64,
}

#[derive(Copy, Clone, Debug, Eq, PartialEq)]
#[allow(dead_code)]
pub enum XMMOrMemory {
    XMM(XMM),
    Memory(GPR, i32),
}

#[derive(Copy, Clone, Debug)]
#[allow(dead_code)]
pub enum GPROrMemory {
    GPR(GPR),
    Memory(GPR, i32),
}

pub trait Emitter {
    type Label;
    type Offset;

    fn get_label(&mut self) -> Self::Label;
    fn get_offset(&self) -> Self::Offset;
    fn get_jmp_instr_size(&self) -> u8;

    fn finalize_function(&mut self) {}

    fn emit_u64(&mut self, x: u64);
    fn emit_bytes(&mut self, bytes: &[u8]);

    fn emit_label(&mut self, label: Self::Label);

    fn emit_nop(&mut self);

    /// A high-level assembler method. Emits an instruction sequence of length `n` that is functionally
    /// equivalent to a `nop` instruction, without guarantee about the underlying implementation.
    fn emit_nop_n(&mut self, n: usize);

    fn emit_mov(&mut self, sz: Size, src: Location, dst: Location);
    fn emit_lea(&mut self, sz: Size, src: Location, dst: Location);
    fn emit_lea_label(&mut self, label: Self::Label, dst: Location);
    fn emit_cdq(&mut self);
    fn emit_cqo(&mut self);
    fn emit_xor(&mut self, sz: Size, src: Location, dst: Location);
    fn emit_jmp(&mut self, condition: Condition, label: Self::Label);
    fn emit_jmp_location(&mut self, loc: Location);
    fn emit_set(&mut self, condition: Condition, dst: GPR);
    fn emit_push(&mut self, sz: Size, src: Location);
    fn emit_pop(&mut self, sz: Size, dst: Location);
    fn emit_cmp(&mut self, sz: Size, left: Location, right: Location);
    fn emit_add(&mut self, sz: Size, src: Location, dst: Location);
    fn emit_sub(&mut self, sz: Size, src: Location, dst: Location);
    fn emit_neg(&mut self, sz: Size, value: Location);
    fn emit_imul(&mut self, sz: Size, src: Location, dst: Location);
    fn emit_imul_imm32_gpr64(&mut self, src: u32, dst: GPR);
    fn emit_div(&mut self, sz: Size, divisor: Location);
    fn emit_idiv(&mut self, sz: Size, divisor: Location);
    fn emit_shl(&mut self, sz: Size, src: Location, dst: Location);
    fn emit_shr(&mut self, sz: Size, src: Location, dst: Location);
    fn emit_sar(&mut self, sz: Size, src: Location, dst: Location);
    fn emit_rol(&mut self, sz: Size, src: Location, dst: Location);
    fn emit_ror(&mut self, sz: Size, src: Location, dst: Location);
    fn emit_and(&mut self, sz: Size, src: Location, dst: Location);
    fn emit_or(&mut self, sz: Size, src: Location, dst: Location);
    fn emit_bsr(&mut self, sz: Size, src: Location, dst: Location);
    fn emit_bsf(&mut self, sz: Size, src: Location, dst: Location);
    fn emit_popcnt(&mut self, sz: Size, src: Location, dst: Location);
    fn emit_movzx(&mut self, sz_src: Size, src: Location, sz_dst: Size, dst: Location);
    fn emit_movsx(&mut self, sz_src: Size, src: Location, sz_dst: Size, dst: Location);
    fn emit_xchg(&mut self, sz: Size, src: Location, dst: Location);
    fn emit_lock_xadd(&mut self, sz: Size, src: Location, dst: Location);
    fn emit_lock_cmpxchg(&mut self, sz: Size, src: Location, dst: Location);
    fn emit_rep_stosq(&mut self);

    fn emit_btc_gpr_imm8_32(&mut self, src: u8, dst: GPR);
    fn emit_btc_gpr_imm8_64(&mut self, src: u8, dst: GPR);

    fn emit_cmovae_gpr_32(&mut self, src: GPR, dst: GPR);
    fn emit_cmovae_gpr_64(&mut self, src: GPR, dst: GPR);

    fn emit_vmovaps(&mut self, src: XMMOrMemory, dst: XMMOrMemory);
    fn emit_vmovapd(&mut self, src: XMMOrMemory, dst: XMMOrMemory);
    fn emit_vxorps(&mut self, src1: XMM, src2: XMMOrMemory, dst: XMM);
    fn emit_vxorpd(&mut self, src1: XMM, src2: XMMOrMemory, dst: XMM);

    fn emit_vaddss(&mut self, src1: XMM, src2: XMMOrMemory, dst: XMM);
    fn emit_vaddsd(&mut self, src1: XMM, src2: XMMOrMemory, dst: XMM);
    fn emit_vsubss(&mut self, src1: XMM, src2: XMMOrMemory, dst: XMM);
    fn emit_vsubsd(&mut self, src1: XMM, src2: XMMOrMemory, dst: XMM);
    fn emit_vmulss(&mut self, src1: XMM, src2: XMMOrMemory, dst: XMM);
    fn emit_vmulsd(&mut self, src1: XMM, src2: XMMOrMemory, dst: XMM);
    fn emit_vdivss(&mut self, src1: XMM, src2: XMMOrMemory, dst: XMM);
    fn emit_vdivsd(&mut self, src1: XMM, src2: XMMOrMemory, dst: XMM);
    fn emit_vmaxss(&mut self, src1: XMM, src2: XMMOrMemory, dst: XMM);
    fn emit_vmaxsd(&mut self, src1: XMM, src2: XMMOrMemory, dst: XMM);
    fn emit_vminss(&mut self, src1: XMM, src2: XMMOrMemory, dst: XMM);
    fn emit_vminsd(&mut self, src1: XMM, src2: XMMOrMemory, dst: XMM);

    fn emit_vcmpeqss(&mut self, src1: XMM, src2: XMMOrMemory, dst: XMM);
    fn emit_vcmpeqsd(&mut self, src1: XMM, src2: XMMOrMemory, dst: XMM);

    fn emit_vcmpneqss(&mut self, src1: XMM, src2: XMMOrMemory, dst: XMM);
    fn emit_vcmpneqsd(&mut self, src1: XMM, src2: XMMOrMemory, dst: XMM);

    fn emit_vcmpltss(&mut self, src1: XMM, src2: XMMOrMemory, dst: XMM);
    fn emit_vcmpltsd(&mut self, src1: XMM, src2: XMMOrMemory, dst: XMM);

    fn emit_vcmpless(&mut self, src1: XMM, src2: XMMOrMemory, dst: XMM);
    fn emit_vcmplesd(&mut self, src1: XMM, src2: XMMOrMemory, dst: XMM);

    fn emit_vcmpgtss(&mut self, src1: XMM, src2: XMMOrMemory, dst: XMM);
    fn emit_vcmpgtsd(&mut self, src1: XMM, src2: XMMOrMemory, dst: XMM);

    fn emit_vcmpgess(&mut self, src1: XMM, src2: XMMOrMemory, dst: XMM);
    fn emit_vcmpgesd(&mut self, src1: XMM, src2: XMMOrMemory, dst: XMM);

    fn emit_vcmpunordss(&mut self, src1: XMM, src2: XMMOrMemory, dst: XMM);
    fn emit_vcmpunordsd(&mut self, src1: XMM, src2: XMMOrMemory, dst: XMM);

    fn emit_vcmpordss(&mut self, src1: XMM, src2: XMMOrMemory, dst: XMM);
    fn emit_vcmpordsd(&mut self, src1: XMM, src2: XMMOrMemory, dst: XMM);

    fn emit_vsqrtss(&mut self, src1: XMM, src2: XMMOrMemory, dst: XMM);
    fn emit_vsqrtsd(&mut self, src1: XMM, src2: XMMOrMemory, dst: XMM);

    fn emit_vroundss_nearest(&mut self, src1: XMM, src2: XMMOrMemory, dst: XMM);
    fn emit_vroundss_floor(&mut self, src1: XMM, src2: XMMOrMemory, dst: XMM);
    fn emit_vroundss_ceil(&mut self, src1: XMM, src2: XMMOrMemory, dst: XMM);
    fn emit_vroundss_trunc(&mut self, src1: XMM, src2: XMMOrMemory, dst: XMM);
    fn emit_vroundsd_nearest(&mut self, src1: XMM, src2: XMMOrMemory, dst: XMM);
    fn emit_vroundsd_floor(&mut self, src1: XMM, src2: XMMOrMemory, dst: XMM);
    fn emit_vroundsd_ceil(&mut self, src1: XMM, src2: XMMOrMemory, dst: XMM);
    fn emit_vroundsd_trunc(&mut self, src1: XMM, src2: XMMOrMemory, dst: XMM);

    fn emit_vcvtss2sd(&mut self, src1: XMM, src2: XMMOrMemory, dst: XMM);
    fn emit_vcvtsd2ss(&mut self, src1: XMM, src2: XMMOrMemory, dst: XMM);

    fn emit_ucomiss(&mut self, src: XMMOrMemory, dst: XMM);
    fn emit_ucomisd(&mut self, src: XMMOrMemory, dst: XMM);

    fn emit_cvttss2si_32(&mut self, src: XMMOrMemory, dst: GPR);
    fn emit_cvttss2si_64(&mut self, src: XMMOrMemory, dst: GPR);
    fn emit_cvttsd2si_32(&mut self, src: XMMOrMemory, dst: GPR);
    fn emit_cvttsd2si_64(&mut self, src: XMMOrMemory, dst: GPR);

    fn emit_vcvtsi2ss_32(&mut self, src1: XMM, src2: GPROrMemory, dst: XMM);
    fn emit_vcvtsi2ss_64(&mut self, src1: XMM, src2: GPROrMemory, dst: XMM);
    fn emit_vcvtsi2sd_32(&mut self, src1: XMM, src2: GPROrMemory, dst: XMM);
    fn emit_vcvtsi2sd_64(&mut self, src1: XMM, src2: GPROrMemory, dst: XMM);

    fn emit_vblendvps(&mut self, src1: XMM, src2: XMMOrMemory, mask: XMM, dst: XMM);
    fn emit_vblendvpd(&mut self, src1: XMM, src2: XMMOrMemory, mask: XMM, dst: XMM);

    fn emit_test_gpr_64(&mut self, reg: GPR);

    fn emit_ud2(&mut self);
    fn emit_ret(&mut self);
    fn emit_call_label(&mut self, label: Self::Label);
    fn emit_call_location(&mut self, loc: Location);

    fn emit_call_register(&mut self, reg: GPR);

    fn emit_bkpt(&mut self);

    fn emit_host_redirection(&mut self, target: GPR);

    fn arch_has_itruncf(&self) -> bool {
        false
    }
    fn arch_emit_i32_trunc_sf32(&mut self, _src: XMM, _dst: GPR) {
        unimplemented!()
    }
    fn arch_emit_i32_trunc_sf64(&mut self, _src: XMM, _dst: GPR) {
        unimplemented!()
    }
    fn arch_emit_i32_trunc_uf32(&mut self, _src: XMM, _dst: GPR) {
        unimplemented!()
    }
    fn arch_emit_i32_trunc_uf64(&mut self, _src: XMM, _dst: GPR) {
        unimplemented!()
    }
    fn arch_emit_i64_trunc_sf32(&mut self, _src: XMM, _dst: GPR) {
        unimplemented!()
    }
    fn arch_emit_i64_trunc_sf64(&mut self, _src: XMM, _dst: GPR) {
        unimplemented!()
    }
    fn arch_emit_i64_trunc_uf32(&mut self, _src: XMM, _dst: GPR) {
        unimplemented!()
    }
    fn arch_emit_i64_trunc_uf64(&mut self, _src: XMM, _dst: GPR) {
        unimplemented!()
    }

    fn arch_has_fconverti(&self) -> bool {
        false
    }
    fn arch_emit_f32_convert_si32(&mut self, _src: GPR, _dst: XMM) {
        unimplemented!()
    }
    fn arch_emit_f32_convert_si64(&mut self, _src: GPR, _dst: XMM) {
        unimplemented!()
    }
    fn arch_emit_f32_convert_ui32(&mut self, _src: GPR, _dst: XMM) {
        unimplemented!()
    }
    fn arch_emit_f32_convert_ui64(&mut self, _src: GPR, _dst: XMM) {
        unimplemented!()
    }
    fn arch_emit_f64_convert_si32(&mut self, _src: GPR, _dst: XMM) {
        unimplemented!()
    }
    fn arch_emit_f64_convert_si64(&mut self, _src: GPR, _dst: XMM) {
        unimplemented!()
    }
    fn arch_emit_f64_convert_ui32(&mut self, _src: GPR, _dst: XMM) {
        unimplemented!()
    }
    fn arch_emit_f64_convert_ui64(&mut self, _src: GPR, _dst: XMM) {
        unimplemented!()
    }

    fn arch_has_fneg(&self) -> bool {
        false
    }
    fn arch_emit_f32_neg(&mut self, _src: XMM, _dst: XMM) {
        unimplemented!()
    }
    fn arch_emit_f64_neg(&mut self, _src: XMM, _dst: XMM) {
        unimplemented!()
    }

    fn arch_has_xzcnt(&self) -> bool {
        false
    }
    fn arch_emit_lzcnt(&mut self, _sz: Size, _src: Location, _dst: Location) {
        unimplemented!()
    }
    fn arch_emit_tzcnt(&mut self, _sz: Size, _src: Location, _dst: Location) {
        unimplemented!()
    }

    fn arch_supports_canonicalize_nan(&self) -> bool {
        true
    }

    fn arch_requires_indirect_call_trampoline(&self) -> bool {
        false
    }

    fn arch_emit_indirect_call_with_trampoline(&mut self, _loc: Location) {
        unimplemented!()
    }

    // Emits entry trampoline just before the real function.
    fn arch_emit_entry_trampoline(&mut self) {}

    // Byte offset from the beginning of a `mov Imm64, GPR` instruction to the imm64 value.
    // Required to support emulation on Aarch64.
    fn arch_mov64_imm_offset(&self) -> usize {
        unimplemented!()
    }
}

macro_rules! unop_gpr {
    ($ins:ident, $assembler:tt, $sz:expr, $loc:expr, $otherwise:block) => {
        match ($sz, $loc) {
            (Size::S32, Location::GPR(loc)) => {
                dynasm!($assembler ; .arch x64 ; $ins Rd(loc as u8));
            },
            (Size::S64, Location::GPR(loc)) => {
                dynasm!($assembler ; .arch x64 ; $ins Rq(loc as u8));
            },
            _ => $otherwise
        }
    };
}

macro_rules! unop_mem {
    ($ins:ident, $assembler:tt, $sz:expr, $loc:expr, $otherwise:block) => {
        match ($sz, $loc) {
            (Size::S32, Location::Memory(loc, disp)) => {
                dynasm!($assembler ; .arch x64 ; $ins DWORD [Rq(loc as u8) + disp] );
            },
            (Size::S64, Location::Memory(loc, disp)) => {
                dynasm!($assembler ; .arch x64 ; $ins QWORD [Rq(loc as u8) + disp] );
            },
            _ => $otherwise
        }
    };
}

macro_rules! unop_gpr_or_mem {
    ($ins:ident, $assembler:tt, $sz:expr, $loc:expr, $otherwise:block) => {
        unop_gpr!($ins, $assembler, $sz, $loc, {
            unop_mem!($ins, $assembler, $sz, $loc, $otherwise)
        })
    };
}

macro_rules! binop_imm32_gpr {
    ($ins:ident, $assembler:tt, $sz:expr, $src:expr, $dst:expr, $otherwise:block) => {
        match ($sz, $src, $dst) {
            (Size::S32, Location::Imm32(src), Location::GPR(dst)) => {
                dynasm!($assembler ; .arch x64 ; $ins Rd(dst as u8), src as i32); // IMM32_2GPR
            },
            (Size::S64, Location::Imm32(src), Location::GPR(dst)) => {
                dynasm!($assembler ; .arch x64 ; $ins Rq(dst as u8), src as i32); // IMM32_2GPR
            },
            _ => $otherwise
        }
    };
}

macro_rules! binop_imm32_mem {
    ($ins:ident, $assembler:tt, $sz:expr, $src:expr, $dst:expr, $otherwise:block) => {
        match ($sz, $src, $dst) {
            (Size::S32, Location::Imm32(src), Location::Memory(dst, disp)) => {
                dynasm!($assembler ; .arch x64 ; $ins DWORD [Rq(dst as u8) + disp], src as i32);
            },
            (Size::S64, Location::Imm32(src), Location::Memory(dst, disp)) => {
                dynasm!($assembler ; .arch x64 ; $ins QWORD [Rq(dst as u8) + disp], src as i32);
            },
            _ => $otherwise
        }
    };
}

macro_rules! binop_imm64_gpr {
    ($ins:ident, $assembler:tt, $sz:expr, $src:expr, $dst:expr, $otherwise:block) => {
        match ($sz, $src, $dst) {
            (Size::S64, Location::Imm64(src), Location::GPR(dst)) => {
                dynasm!($assembler ; .arch x64 ; $ins Rq(dst as u8), QWORD src as i64); // IMM32_2GPR
            },
            _ => $otherwise
        }
    };
}

macro_rules! binop_gpr_gpr {
    ($ins:ident, $assembler:tt, $sz:expr, $src:expr, $dst:expr, $otherwise:block) => {
        match ($sz, $src, $dst) {
            (Size::S32, Location::GPR(src), Location::GPR(dst)) => {
                dynasm!($assembler ; .arch x64 ; $ins Rd(dst as u8), Rd(src as u8)); // GPR2GPR
            },
            (Size::S64, Location::GPR(src), Location::GPR(dst)) => {
                dynasm!($assembler ; .arch x64 ; $ins Rq(dst as u8), Rq(src as u8)); // GPR2GPR
            },
            _ => $otherwise
        }
    };
}

macro_rules! binop_gpr_mem {
    ($ins:ident, $assembler:tt, $sz:expr, $src:expr, $dst:expr, $otherwise:block) => {
        match ($sz, $src, $dst) {
            (Size::S32, Location::GPR(src), Location::Memory(dst, disp)) => {
                dynasm!($assembler ; .arch x64 ; $ins [Rq(dst as u8) + disp], Rd(src as u8)); // GPR2MEM
            },
            (Size::S64, Location::GPR(src), Location::Memory(dst, disp)) => {
                dynasm!($assembler ; .arch x64 ; $ins [Rq(dst as u8) + disp], Rq(src as u8)); // GPR2MEM
            },
            _ => $otherwise
        }
    };
}

macro_rules! binop_mem_gpr {
    ($ins:ident, $assembler:tt, $sz:expr, $src:expr, $dst:expr, $otherwise:block) => {
        match ($sz, $src, $dst) {
            (Size::S32, Location::Memory(src, disp), Location::GPR(dst)) => {
                dynasm!($assembler ; .arch x64 ; $ins Rd(dst as u8), [Rq(src as u8) + disp]); // MEM2GPR
            },
            (Size::S64, Location::Memory(src, disp), Location::GPR(dst)) => {
                dynasm!($assembler ; .arch x64 ; $ins Rq(dst as u8), [Rq(src as u8) + disp]); // MEM2GPR
            },
            _ => $otherwise
        }
    };
}

macro_rules! binop_all_nofp {
    ($ins:ident, $assembler:tt, $sz:expr, $src:expr, $dst:expr, $otherwise:block) => {
        binop_imm32_gpr!($ins, $assembler, $sz, $src, $dst, {
            binop_imm32_mem!($ins, $assembler, $sz, $src, $dst, {
                binop_gpr_gpr!($ins, $assembler, $sz, $src, $dst, {
                    binop_gpr_mem!($ins, $assembler, $sz, $src, $dst, {
                        binop_mem_gpr!($ins, $assembler, $sz, $src, $dst, $otherwise)
                    })
                })
            })
        })
    };
}

macro_rules! binop_shift {
    ($ins:ident, $assembler:tt, $sz:expr, $src:expr, $dst:expr, $otherwise:block) => {
        match ($sz, $src, $dst) {
            (Size::S32, Location::GPR(GPR::RCX), Location::GPR(dst)) => {
                dynasm!($assembler ; .arch x64 ; $ins Rd(dst as u8), cl);
            },
            (Size::S32, Location::GPR(GPR::RCX), Location::Memory(dst, disp)) => {
                dynasm!($assembler ; .arch x64 ; $ins DWORD [Rq(dst as u8) + disp], cl);
            },
            (Size::S32, Location::Imm8(imm), Location::GPR(dst)) => {
                dynasm!($assembler ; .arch x64 ; $ins Rd(dst as u8), imm as i8);
            },
            (Size::S32, Location::Imm8(imm), Location::Memory(dst, disp)) => {
                dynasm!($assembler ; .arch x64 ; $ins DWORD [Rq(dst as u8) + disp], imm as i8);
            },
            (Size::S64, Location::GPR(GPR::RCX), Location::GPR(dst)) => {
                dynasm!($assembler ; .arch x64 ; $ins Rq(dst as u8), cl);
            },
            (Size::S64, Location::GPR(GPR::RCX), Location::Memory(dst, disp)) => {
                dynasm!($assembler ; .arch x64 ; $ins QWORD [Rq(dst as u8) + disp], cl);
            },
            (Size::S64, Location::Imm8(imm), Location::GPR(dst)) => {
                dynasm!($assembler ; .arch x64 ; $ins Rq(dst as u8), imm as i8);
            },
            (Size::S64, Location::Imm8(imm), Location::Memory(dst, disp)) => {
                dynasm!($assembler ; .arch x64 ; $ins QWORD [Rq(dst as u8) + disp], imm as i8);
            },
            _ => $otherwise
        }
    }
}

macro_rules! jmp_op {
    ($ins:ident, $assembler:tt, $label:ident) => {
        dynasm!($assembler ; .arch x64 ; $ins =>$label);
    }
}

macro_rules! avx_fn {
    ($ins:ident, $name:ident) => {
        fn $name(&mut self, src1: XMM, src2: XMMOrMemory, dst: XMM) {
            // Dynasm bug: AVX instructions are not encoded correctly.
            match src2 {
                XMMOrMemory::XMM(x) => match src1 {
                    XMM::XMM0 => dynasm!(self ; .arch x64 ; $ins Rx((dst as u8)), xmm0, Rx((x as u8))),
                    XMM::XMM1 => dynasm!(self ; .arch x64 ; $ins Rx((dst as u8)), xmm1, Rx((x as u8))),
                    XMM::XMM2 => dynasm!(self ; .arch x64 ; $ins Rx((dst as u8)), xmm2, Rx((x as u8))),
                    XMM::XMM3 => dynasm!(self ; .arch x64 ; $ins Rx((dst as u8)), xmm3, Rx((x as u8))),
                    XMM::XMM4 => dynasm!(self ; .arch x64 ; $ins Rx((dst as u8)), xmm4, Rx((x as u8))),
                    XMM::XMM5 => dynasm!(self ; .arch x64 ; $ins Rx((dst as u8)), xmm5, Rx((x as u8))),
                    XMM::XMM6 => dynasm!(self ; .arch x64 ; $ins Rx((dst as u8)), xmm6, Rx((x as u8))),
                    XMM::XMM7 => dynasm!(self ; .arch x64 ; $ins Rx((dst as u8)), xmm7, Rx((x as u8))),
                    XMM::XMM8 => dynasm!(self ; .arch x64 ; $ins Rx((dst as u8)), xmm8, Rx((x as u8))),
                    XMM::XMM9 => dynasm!(self ; .arch x64 ; $ins Rx((dst as u8)), xmm9, Rx((x as u8))),
                    XMM::XMM10 => dynasm!(self ; .arch x64 ; $ins Rx((dst as u8)), xmm10, Rx((x as u8))),
                    XMM::XMM11 => dynasm!(self ; .arch x64 ; $ins Rx((dst as u8)), xmm11, Rx((x as u8))),
                    XMM::XMM12 => dynasm!(self ; .arch x64 ; $ins Rx((dst as u8)), xmm12, Rx((x as u8))),
                    XMM::XMM13 => dynasm!(self ; .arch x64 ; $ins Rx((dst as u8)), xmm13, Rx((x as u8))),
                    XMM::XMM14 => dynasm!(self ; .arch x64 ; $ins Rx((dst as u8)), xmm14, Rx((x as u8))),
                    XMM::XMM15 => dynasm!(self ; .arch x64 ; $ins Rx((dst as u8)), xmm15, Rx((x as u8))),
                },
                XMMOrMemory::Memory(base, disp) => match src1 {
                    XMM::XMM0 => dynasm!(self ; .arch x64 ; $ins Rx((dst as u8)), xmm0, [Rq((base as u8)) + disp]),
                    XMM::XMM1 => dynasm!(self ; .arch x64 ; $ins Rx((dst as u8)), xmm1, [Rq((base as u8)) + disp]),
                    XMM::XMM2 => dynasm!(self ; .arch x64 ; $ins Rx((dst as u8)), xmm2, [Rq((base as u8)) + disp]),
                    XMM::XMM3 => dynasm!(self ; .arch x64 ; $ins Rx((dst as u8)), xmm3, [Rq((base as u8)) + disp]),
                    XMM::XMM4 => dynasm!(self ; .arch x64 ; $ins Rx((dst as u8)), xmm4, [Rq((base as u8)) + disp]),
                    XMM::XMM5 => dynasm!(self ; .arch x64 ; $ins Rx((dst as u8)), xmm5, [Rq((base as u8)) + disp]),
                    XMM::XMM6 => dynasm!(self ; .arch x64 ; $ins Rx((dst as u8)), xmm6, [Rq((base as u8)) + disp]),
                    XMM::XMM7 => dynasm!(self ; .arch x64 ; $ins Rx((dst as u8)), xmm7, [Rq((base as u8)) + disp]),
                    XMM::XMM8 => dynasm!(self ; .arch x64 ; $ins Rx((dst as u8)), xmm8, [Rq((base as u8)) + disp]),
                    XMM::XMM9 => dynasm!(self ; .arch x64 ; $ins Rx((dst as u8)), xmm9, [Rq((base as u8)) + disp]),
                    XMM::XMM10 => dynasm!(self ; .arch x64 ; $ins Rx((dst as u8)), xmm10, [Rq((base as u8)) + disp]),
                    XMM::XMM11 => dynasm!(self ; .arch x64 ; $ins Rx((dst as u8)), xmm11, [Rq((base as u8)) + disp]),
                    XMM::XMM12 => dynasm!(self ; .arch x64 ; $ins Rx((dst as u8)), xmm12, [Rq((base as u8)) + disp]),
                    XMM::XMM13 => dynasm!(self ; .arch x64 ; $ins Rx((dst as u8)), xmm13, [Rq((base as u8)) + disp]),
                    XMM::XMM14 => dynasm!(self ; .arch x64 ; $ins Rx((dst as u8)), xmm14, [Rq((base as u8)) + disp]),
                    XMM::XMM15 => dynasm!(self ; .arch x64 ; $ins Rx((dst as u8)), xmm15, [Rq((base as u8)) + disp]),
                },
            }
        }
    }
}

macro_rules! avx_i2f_64_fn {
    ($ins:ident, $name:ident) => {
        fn $name(&mut self, src1: XMM, src2: GPROrMemory, dst: XMM) {
            match src2 {
                GPROrMemory::GPR(x) => match src1 {
                    XMM::XMM0 => dynasm!(self ; .arch x64 ; $ins Rx((dst as u8)), xmm0, Rq((x as u8))),
                    XMM::XMM1 => dynasm!(self ; .arch x64 ; $ins Rx((dst as u8)), xmm1, Rq((x as u8))),
                    XMM::XMM2 => dynasm!(self ; .arch x64 ; $ins Rx((dst as u8)), xmm2, Rq((x as u8))),
                    XMM::XMM3 => dynasm!(self ; .arch x64 ; $ins Rx((dst as u8)), xmm3, Rq((x as u8))),
                    XMM::XMM4 => dynasm!(self ; .arch x64 ; $ins Rx((dst as u8)), xmm4, Rq((x as u8))),
                    XMM::XMM5 => dynasm!(self ; .arch x64 ; $ins Rx((dst as u8)), xmm5, Rq((x as u8))),
                    XMM::XMM6 => dynasm!(self ; .arch x64 ; $ins Rx((dst as u8)), xmm6, Rq((x as u8))),
                    XMM::XMM7 => dynasm!(self ; .arch x64 ; $ins Rx((dst as u8)), xmm7, Rq((x as u8))),
                    XMM::XMM8 => dynasm!(self ; .arch x64 ; $ins Rx((dst as u8)), xmm8, Rq((x as u8))),
                    XMM::XMM9 => dynasm!(self ; .arch x64 ; $ins Rx((dst as u8)), xmm9, Rq((x as u8))),
                    XMM::XMM10 => dynasm!(self ; .arch x64 ; $ins Rx((dst as u8)), xmm10, Rq((x as u8))),
                    XMM::XMM11 => dynasm!(self ; .arch x64 ; $ins Rx((dst as u8)), xmm11, Rq((x as u8))),
                    XMM::XMM12 => dynasm!(self ; .arch x64 ; $ins Rx((dst as u8)), xmm12, Rq((x as u8))),
                    XMM::XMM13 => dynasm!(self ; .arch x64 ; $ins Rx((dst as u8)), xmm13, Rq((x as u8))),
                    XMM::XMM14 => dynasm!(self ; .arch x64 ; $ins Rx((dst as u8)), xmm14, Rq((x as u8))),
                    XMM::XMM15 => dynasm!(self ; .arch x64 ; $ins Rx((dst as u8)), xmm15, Rq((x as u8))),
                },
                GPROrMemory::Memory(base, disp) => match src1 {
                    XMM::XMM0 => dynasm!(self ; .arch x64 ; $ins Rx((dst as u8)), xmm0, QWORD [Rq((base as u8)) + disp]),
                    XMM::XMM1 => dynasm!(self ; .arch x64 ; $ins Rx((dst as u8)), xmm1, QWORD [Rq((base as u8)) + disp]),
                    XMM::XMM2 => dynasm!(self ; .arch x64 ; $ins Rx((dst as u8)), xmm2, QWORD [Rq((base as u8)) + disp]),
                    XMM::XMM3 => dynasm!(self ; .arch x64 ; $ins Rx((dst as u8)), xmm3, QWORD [Rq((base as u8)) + disp]),
                    XMM::XMM4 => dynasm!(self ; .arch x64 ; $ins Rx((dst as u8)), xmm4, QWORD [Rq((base as u8)) + disp]),
                    XMM::XMM5 => dynasm!(self ; .arch x64 ; $ins Rx((dst as u8)), xmm5, QWORD [Rq((base as u8)) + disp]),
                    XMM::XMM6 => dynasm!(self ; .arch x64 ; $ins Rx((dst as u8)), xmm6, QWORD [Rq((base as u8)) + disp]),
                    XMM::XMM7 => dynasm!(self ; .arch x64 ; $ins Rx((dst as u8)), xmm7, QWORD [Rq((base as u8)) + disp]),
                    XMM::XMM8 => dynasm!(self ; .arch x64 ; $ins Rx((dst as u8)), xmm8, QWORD [Rq((base as u8)) + disp]),
                    XMM::XMM9 => dynasm!(self ; .arch x64 ; $ins Rx((dst as u8)), xmm9, QWORD [Rq((base as u8)) + disp]),
                    XMM::XMM10 => dynasm!(self ; .arch x64 ; $ins Rx((dst as u8)), xmm10, QWORD [Rq((base as u8)) + disp]),
                    XMM::XMM11 => dynasm!(self ; .arch x64 ; $ins Rx((dst as u8)), xmm11, QWORD [Rq((base as u8)) + disp]),
                    XMM::XMM12 => dynasm!(self ; .arch x64 ; $ins Rx((dst as u8)), xmm12, QWORD [Rq((base as u8)) + disp]),
                    XMM::XMM13 => dynasm!(self ; .arch x64 ; $ins Rx((dst as u8)), xmm13, QWORD [Rq((base as u8)) + disp]),
                    XMM::XMM14 => dynasm!(self ; .arch x64 ; $ins Rx((dst as u8)), xmm14, QWORD [Rq((base as u8)) + disp]),
                    XMM::XMM15 => dynasm!(self ; .arch x64 ; $ins Rx((dst as u8)), xmm15, QWORD [Rq((base as u8)) + disp]),
                },
            }
        }
    }
}

macro_rules! avx_i2f_32_fn {
    ($ins:ident, $name:ident) => {
        fn $name(&mut self, src1: XMM, src2: GPROrMemory, dst: XMM) {
            match src2 {
                GPROrMemory::GPR(x) => match src1 {
                    XMM::XMM0 => dynasm!(self ; .arch x64 ; $ins Rx((dst as u8)), xmm0, Rd((x as u8))),
                    XMM::XMM1 => dynasm!(self ; .arch x64 ; $ins Rx((dst as u8)), xmm1, Rd((x as u8))),
                    XMM::XMM2 => dynasm!(self ; .arch x64 ; $ins Rx((dst as u8)), xmm2, Rd((x as u8))),
                    XMM::XMM3 => dynasm!(self ; .arch x64 ; $ins Rx((dst as u8)), xmm3, Rd((x as u8))),
                    XMM::XMM4 => dynasm!(self ; .arch x64 ; $ins Rx((dst as u8)), xmm4, Rd((x as u8))),
                    XMM::XMM5 => dynasm!(self ; .arch x64 ; $ins Rx((dst as u8)), xmm5, Rd((x as u8))),
                    XMM::XMM6 => dynasm!(self ; .arch x64 ; $ins Rx((dst as u8)), xmm6, Rd((x as u8))),
                    XMM::XMM7 => dynasm!(self ; .arch x64 ; $ins Rx((dst as u8)), xmm7, Rd((x as u8))),
                    XMM::XMM8 => dynasm!(self ; .arch x64 ; $ins Rx((dst as u8)), xmm8, Rd((x as u8))),
                    XMM::XMM9 => dynasm!(self ; .arch x64 ; $ins Rx((dst as u8)), xmm9, Rd((x as u8))),
                    XMM::XMM10 => dynasm!(self ; .arch x64 ; $ins Rx((dst as u8)), xmm10, Rd((x as u8))),
                    XMM::XMM11 => dynasm!(self ; .arch x64 ; $ins Rx((dst as u8)), xmm11, Rd((x as u8))),
                    XMM::XMM12 => dynasm!(self ; .arch x64 ; $ins Rx((dst as u8)), xmm12, Rd((x as u8))),
                    XMM::XMM13 => dynasm!(self ; .arch x64 ; $ins Rx((dst as u8)), xmm13, Rd((x as u8))),
                    XMM::XMM14 => dynasm!(self ; .arch x64 ; $ins Rx((dst as u8)), xmm14, Rd((x as u8))),
                    XMM::XMM15 => dynasm!(self ; .arch x64 ; $ins Rx((dst as u8)), xmm15, Rd((x as u8))),
                },
                GPROrMemory::Memory(base, disp) => match src1 {
                    XMM::XMM0 => dynasm!(self ; .arch x64 ; $ins Rx((dst as u8)), xmm0, DWORD [Rq((base as u8)) + disp]),
                    XMM::XMM1 => dynasm!(self ; .arch x64 ; $ins Rx((dst as u8)), xmm1, DWORD [Rq((base as u8)) + disp]),
                    XMM::XMM2 => dynasm!(self ; .arch x64 ; $ins Rx((dst as u8)), xmm2, DWORD [Rq((base as u8)) + disp]),
                    XMM::XMM3 => dynasm!(self ; .arch x64 ; $ins Rx((dst as u8)), xmm3, DWORD [Rq((base as u8)) + disp]),
                    XMM::XMM4 => dynasm!(self ; .arch x64 ; $ins Rx((dst as u8)), xmm4, DWORD [Rq((base as u8)) + disp]),
                    XMM::XMM5 => dynasm!(self ; .arch x64 ; $ins Rx((dst as u8)), xmm5, DWORD [Rq((base as u8)) + disp]),
                    XMM::XMM6 => dynasm!(self ; .arch x64 ; $ins Rx((dst as u8)), xmm6, DWORD [Rq((base as u8)) + disp]),
                    XMM::XMM7 => dynasm!(self ; .arch x64 ; $ins Rx((dst as u8)), xmm7, DWORD [Rq((base as u8)) + disp]),
                    XMM::XMM8 => dynasm!(self ; .arch x64 ; $ins Rx((dst as u8)), xmm8, DWORD [Rq((base as u8)) + disp]),
                    XMM::XMM9 => dynasm!(self ; .arch x64 ; $ins Rx((dst as u8)), xmm9, DWORD [Rq((base as u8)) + disp]),
                    XMM::XMM10 => dynasm!(self ; .arch x64 ; $ins Rx((dst as u8)), xmm10, DWORD [Rq((base as u8)) + disp]),
                    XMM::XMM11 => dynasm!(self ; .arch x64 ; $ins Rx((dst as u8)), xmm11, DWORD [Rq((base as u8)) + disp]),
                    XMM::XMM12 => dynasm!(self ; .arch x64 ; $ins Rx((dst as u8)), xmm12, DWORD [Rq((base as u8)) + disp]),
                    XMM::XMM13 => dynasm!(self ; .arch x64 ; $ins Rx((dst as u8)), xmm13, DWORD [Rq((base as u8)) + disp]),
                    XMM::XMM14 => dynasm!(self ; .arch x64 ; $ins Rx((dst as u8)), xmm14, DWORD [Rq((base as u8)) + disp]),
                    XMM::XMM15 => dynasm!(self ; .arch x64 ; $ins Rx((dst as u8)), xmm15, DWORD [Rq((base as u8)) + disp]),
                },
            }
        }
    }
}

macro_rules! avx_round_fn {
    ($ins:ident, $name:ident, $mode:expr) => {
        fn $name(&mut self, src1: XMM, src2: XMMOrMemory, dst: XMM) {
            match src2 {
                XMMOrMemory::XMM(x) => dynasm!(self ; .arch x64 ; $ins Rx((dst as u8)), Rx((src1 as u8)), Rx((x as u8)), $mode),
                XMMOrMemory::Memory(base, disp) => dynasm!(self ; .arch x64 ; $ins Rx((dst as u8)), Rx((src1 as u8)), [Rq((base as u8)) + disp], $mode),
            }
        }
    }
}

impl Emitter for Assembler {
    type Label = DynamicLabel;
    type Offset = AssemblyOffset;

    fn get_label(&mut self) -> DynamicLabel {
        self.new_dynamic_label()
    }

    fn get_offset(&self) -> AssemblyOffset {
        self.offset()
    }

    fn get_jmp_instr_size(&self) -> u8 {
        5
    }

    fn finalize_function(&mut self) {
        dynasm!(
            self
            ; .arch x64
            ; const_neg_one_32:
            ; .dword -1
            ; const_zero_32:
            ; .dword 0
            ; const_pos_one_32:
            ; .dword 1
        );
    }

    fn emit_u64(&mut self, x: u64) {
        self.push_u64(x);
    }

    fn emit_bytes(&mut self, bytes: &[u8]) {
        for &b in bytes {
            self.push(b);
        }
    }

    fn emit_label(&mut self, label: Self::Label) {
        dynasm!(self ; .arch x64 ; => label);
    }

    fn emit_nop(&mut self) {
        dynasm!(self ; .arch x64 ; nop);
    }

    fn emit_nop_n(&mut self, mut n: usize) {
        /*
            1      90H                            NOP
            2      66 90H                         66 NOP
            3      0F 1F 00H                      NOP DWORD ptr [EAX]
            4      0F 1F 40 00H                   NOP DWORD ptr [EAX + 00H]
            5      0F 1F 44 00 00H                NOP DWORD ptr [EAX + EAX*1 + 00H]
            6      66 0F 1F 44 00 00H             NOP DWORD ptr [AX + AX*1 + 00H]
            7      0F 1F 80 00 00 00 00H          NOP DWORD ptr [EAX + 00000000H]
            8      0F 1F 84 00 00 00 00 00H       NOP DWORD ptr [AX + AX*1 + 00000000H]
            9      66 0F 1F 84 00 00 00 00 00H    NOP DWORD ptr [AX + AX*1 + 00000000H]
        */
        while n >= 9 {
            n -= 9;
            self.emit_bytes(&[0x66, 0x0f, 0x1f, 0x84, 0x00, 0x00, 0x00, 0x00, 0x00]);
            // 9-byte nop
        }
        let seq: &[u8] = match n {
            0 => &[],
            1 => &[0x90],
            2 => &[0x66, 0x90],
            3 => &[0x0f, 0x1f, 0x00],
            4 => &[0x0f, 0x1f, 0x40, 0x00],
            5 => &[0x0f, 0x1f, 0x44, 0x00, 0x00],
            6 => &[0x66, 0x0f, 0x1f, 0x44, 0x00, 0x00],
            7 => &[0x0f, 0x1f, 0x80, 0x00, 0x00, 0x00, 0x00],
            8 => &[0x0f, 0x1f, 0x84, 0x00, 0x00, 0x00, 0x00, 0x00],
            _ => unreachable!(),
        };
        self.emit_bytes(seq);
    }

    fn emit_mov(&mut self, sz: Size, src: Location, dst: Location) {
        // fast path
        if let (Location::Imm32(0), Location::GPR(x)) = (src, dst) {
            dynasm!(self ; .arch x64 ; xor Rd(x as u8), Rd(x as u8));
            return;
        }

        binop_all_nofp!(mov, self, sz, src, dst, {
            binop_imm64_gpr!(mov, self, sz, src, dst, {
                match (sz, src, dst) {
                    (Size::S8, Location::GPR(src), Location::Memory(dst, disp)) => {
                        dynasm!(self ; .arch x64 ; mov [Rq(dst as u8) + disp], Rb(src as u8));
                    }
                    (Size::S8, Location::Memory(src, disp), Location::GPR(dst)) => {
                        dynasm!(self ; .arch x64 ; mov Rb(dst as u8), [Rq(src as u8) + disp]);
                    }
                    (Size::S8, Location::Imm32(src), Location::GPR(dst)) => {
                        dynasm!(self ; .arch x64 ; mov Rb(dst as u8), src as i8);
                    }
                    (Size::S8, Location::Imm64(src), Location::GPR(dst)) => {
                        dynasm!(self ; .arch x64 ; mov Rb(dst as u8), src as i8);
                    }
                    (Size::S8, Location::Imm32(src), Location::Memory(dst, disp)) => {
                        dynasm!(self ; .arch x64 ; mov BYTE [Rq(dst as u8) + disp], src as i8);
                    }
                    (Size::S8, Location::Imm64(src), Location::Memory(dst, disp)) => {
                        dynasm!(self ; .arch x64 ; mov BYTE [Rq(dst as u8) + disp], src as i8);
                    }
                    (Size::S16, Location::GPR(src), Location::Memory(dst, disp)) => {
                        dynasm!(self ; .arch x64 ; mov [Rq(dst as u8) + disp], Rw(src as u8));
                    }
                    (Size::S16, Location::Memory(src, disp), Location::GPR(dst)) => {
                        dynasm!(self ; .arch x64 ; mov Rw(dst as u8), [Rq(src as u8) + disp]);
                    }
                    (Size::S16, Location::Imm32(src), Location::GPR(dst)) => {
                        dynasm!(self ; .arch x64 ; mov Rw(dst as u8), src as i16);
                    }
                    (Size::S16, Location::Imm64(src), Location::GPR(dst)) => {
                        dynasm!(self ; .arch x64 ; mov Rw(dst as u8), src as i16);
                    }
                    (Size::S16, Location::Imm32(src), Location::Memory(dst, disp)) => {
                        dynasm!(self ; .arch x64 ; mov WORD [Rq(dst as u8) + disp], src as i16);
                    }
                    (Size::S16, Location::Imm64(src), Location::Memory(dst, disp)) => {
                        dynasm!(self ; .arch x64 ; mov WORD [Rq(dst as u8) + disp], src as i16);
                    }
                    (Size::S32, Location::Imm64(src), Location::GPR(dst)) => {
                        dynasm!(self ; .arch x64 ; mov Rd(dst as u8), src as i32);
                    }
                    (Size::S32, Location::Imm64(src), Location::Memory(dst, disp)) => {
                        dynasm!(self ; .arch x64 ; mov DWORD [Rq(dst as u8) + disp], src as i32);
                    }
                    (Size::S32, Location::GPR(src), Location::XMM(dst)) => {
                        dynasm!(self ; .arch x64 ; movd Rx(dst as u8), Rd(src as u8));
                    }
                    (Size::S32, Location::XMM(src), Location::GPR(dst)) => {
                        dynasm!(self ; .arch x64 ; movd Rd(dst as u8), Rx(src as u8));
                    }
                    (Size::S32, Location::Memory(src, disp), Location::XMM(dst)) => {
                        dynasm!(self ; .arch x64 ; movd Rx(dst as u8), [Rq(src as u8) + disp]);
                    }
                    (Size::S32, Location::XMM(src), Location::Memory(dst, disp)) => {
                        dynasm!(self ; .arch x64 ; movd [Rq(dst as u8) + disp], Rx(src as u8));
                    }

                    (Size::S64, Location::GPR(src), Location::XMM(dst)) => {
                        dynasm!(self ; .arch x64 ; movq Rx(dst as u8), Rq(src as u8));
                    }
                    (Size::S64, Location::XMM(src), Location::GPR(dst)) => {
                        dynasm!(self ; .arch x64 ; movq Rq(dst as u8), Rx(src as u8));
                    }
                    (Size::S64, Location::Memory(src, disp), Location::XMM(dst)) => {
                        dynasm!(self ; .arch x64 ; movq Rx(dst as u8), [Rq(src as u8) + disp]);
                    }
                    (Size::S64, Location::XMM(src), Location::Memory(dst, disp)) => {
                        dynasm!(self ; .arch x64 ; movq [Rq(dst as u8) + disp], Rx(src as u8));
                    }
                    (_, Location::XMM(src), Location::XMM(dst)) => {
                        dynasm!(self ; .arch x64 ; movq Rx(dst as u8), Rx(src as u8));
                    }

                    _ => panic!("singlepass can't emit MOV {:?} {:?} {:?}", sz, src, dst),
                }
            })
        });
    }
    fn emit_lea(&mut self, sz: Size, src: Location, dst: Location) {
        match (sz, src, dst) {
            (Size::S32, Location::Memory(src, disp), Location::GPR(dst)) => {
                dynasm!(self ; .arch x64 ; lea Rd(dst as u8), [Rq(src as u8) + disp]);
            }
            (Size::S64, Location::Memory(src, disp), Location::GPR(dst)) => {
                dynasm!(self ; .arch x64 ; lea Rq(dst as u8), [Rq(src as u8) + disp]);
            }
            (Size::S32, Location::MemoryAddTriple(src1, src2, disp), Location::GPR(dst)) => {
                dynasm!(self ; .arch x64 ; lea Rd(dst as u8), [Rq(src1 as u8) + Rq(src2 as u8) + disp]);
            }
            (Size::S64, Location::MemoryAddTriple(src1, src2, disp), Location::GPR(dst)) => {
                dynasm!(self ; .arch x64 ; lea Rq(dst as u8), [Rq(src1 as u8) + Rq(src2 as u8) + disp]);
            }
            _ => panic!("singlepass can't emit LEA {:?} {:?} {:?}", sz, src, dst),
        }
    }
    fn emit_lea_label(&mut self, label: Self::Label, dst: Location) {
        match dst {
            Location::GPR(x) => {
                dynasm!(self ; .arch x64 ; lea Rq(x as u8), [=>label]);
            }
            _ => panic!("singlepass can't emit LEA label={:?} {:?}", label, dst),
        }
    }
    fn emit_cdq(&mut self) {
        dynasm!(self ; .arch x64 ; cdq);
    }
    fn emit_cqo(&mut self) {
        dynasm!(self ; .arch x64 ; cqo);
    }
    fn emit_xor(&mut self, sz: Size, src: Location, dst: Location) {
        binop_all_nofp!(xor, self, sz, src, dst, {
            panic!("singlepass can't emit XOR {:?} {:?} {:?}", sz, src, dst)
        });
    }
    fn emit_jmp(&mut self, condition: Condition, label: Self::Label) {
        match condition {
            Condition::None => jmp_op!(jmp, self, label),
            Condition::Above => jmp_op!(ja, self, label),
            Condition::AboveEqual => jmp_op!(jae, self, label),
            Condition::Below => jmp_op!(jb, self, label),
            Condition::BelowEqual => jmp_op!(jbe, self, label),
            Condition::Greater => jmp_op!(jg, self, label),
            Condition::GreaterEqual => jmp_op!(jge, self, label),
            Condition::Less => jmp_op!(jl, self, label),
            Condition::LessEqual => jmp_op!(jle, self, label),
            Condition::Equal => jmp_op!(je, self, label),
            Condition::NotEqual => jmp_op!(jne, self, label),
            Condition::Signed => jmp_op!(js, self, label),
            Condition::Carry => jmp_op!(jc, self, label),
        }
    }
    fn emit_jmp_location(&mut self, loc: Location) {
        match loc {
            Location::GPR(x) => dynasm!(self ; .arch x64 ; jmp Rq(x as u8)),
            Location::Memory(base, disp) => dynasm!(self ; .arch x64 ; jmp QWORD [Rq(base as u8) + disp]),
            _ => panic!("singlepass can't emit JMP {:?}", loc),
        }
    }
    fn emit_set(&mut self, condition: Condition, dst: GPR) {
        match condition {
            Condition::Above => dynasm!(self ; .arch x64 ; seta Rb(dst as u8)),
            Condition::AboveEqual => dynasm!(self ; .arch x64 ; setae Rb(dst as u8)),
            Condition::Below => dynasm!(self ; .arch x64 ; setb Rb(dst as u8)),
            Condition::BelowEqual => dynasm!(self ; .arch x64 ; setbe Rb(dst as u8)),
            Condition::Greater => dynasm!(self ; .arch x64 ; setg Rb(dst as u8)),
            Condition::GreaterEqual => dynasm!(self ; .arch x64 ; setge Rb(dst as u8)),
            Condition::Less => dynasm!(self ; .arch x64 ; setl Rb(dst as u8)),
            Condition::LessEqual => dynasm!(self ; .arch x64 ; setle Rb(dst as u8)),
            Condition::Equal => dynasm!(self ; .arch x64 ; sete Rb(dst as u8)),
            Condition::NotEqual => dynasm!(self ; .arch x64 ; setne Rb(dst as u8)),
            Condition::Signed => dynasm!(self ; .arch x64 ; sets Rb(dst as u8)),
            Condition::Carry => dynasm!(self ; .arch x64 ; setc Rb(dst as u8)),
            _ => panic!("singlepass can't emit SET {:?} {:?}", condition, dst),
        }
    }
    fn emit_push(&mut self, sz: Size, src: Location) {
        match (sz, src) {
            (Size::S64, Location::Imm32(src)) => dynasm!(self ; .arch x64 ; push src as i32),
            (Size::S64, Location::GPR(src)) => dynasm!(self ; .arch x64 ; push Rq(src as u8)),
            (Size::S64, Location::Memory(src, disp)) => {
                dynasm!(self ; .arch x64 ; push QWORD [Rq(src as u8) + disp])
            }
            _ => panic!("singlepass can't emit PUSH {:?} {:?}", sz, src),
        }
    }
    fn emit_pop(&mut self, sz: Size, dst: Location) {
        match (sz, dst) {
            (Size::S64, Location::GPR(dst)) => dynasm!(self ; .arch x64 ; pop Rq(dst as u8)),
            (Size::S64, Location::Memory(dst, disp)) => {
                dynasm!(self ; .arch x64 ; pop QWORD [Rq(dst as u8) + disp])
            }
            _ => panic!("singlepass can't emit POP {:?} {:?}", sz, dst),
        }
    }
    fn emit_cmp(&mut self, sz: Size, left: Location, right: Location) {
        // Constant elimination for comparision between consts.
        //
        // Only needed for `emit_cmp`, since other binary operators actually write to `right` and `right` must
        // be a writable location for them.
        let consts = match (left, right) {
            (Location::Imm32(x), Location::Imm32(y)) => Some((x as i32 as i64, y as i32 as i64)),
            (Location::Imm32(x), Location::Imm64(y)) => Some((x as i32 as i64, y as i64)),
            (Location::Imm64(x), Location::Imm32(y)) => Some((x as i64, y as i32 as i64)),
            (Location::Imm64(x), Location::Imm64(y)) => Some((x as i64, y as i64)),
            _ => None,
        };
        use std::cmp::Ordering;
        match consts {
            Some((x, y)) => match x.cmp(&y) {
                Ordering::Less => dynasm!(self ; .arch x64 ; cmp DWORD [>const_neg_one_32], 0),
                Ordering::Equal => dynasm!(self ; .arch x64 ; cmp DWORD [>const_zero_32], 0),
                Ordering::Greater => dynasm!(self ; .arch x64 ; cmp DWORD [>const_pos_one_32], 0),
            },
            None => binop_all_nofp!(cmp, self, sz, left, right, {
                panic!("singlepass can't emit CMP {:?} {:?} {:?}", sz, left, right);
            }),
        }
    }
    fn emit_add(&mut self, sz: Size, src: Location, dst: Location) {
        // Fast path
        if let Location::Imm32(0) = src {
            return;
        }
        binop_all_nofp!(add, self, sz, src, dst, {
            panic!("singlepass can't emit ADD {:?} {:?} {:?}", sz, src, dst)
        });
    }
    fn emit_sub(&mut self, sz: Size, src: Location, dst: Location) {
        // Fast path
        if let Location::Imm32(0) = src {
            return;
        }
        binop_all_nofp!(sub, self, sz, src, dst, {
            panic!("singlepass can't emit SUB {:?} {:?} {:?}", sz, src, dst)
        });
    }
    fn emit_neg(&mut self, sz: Size, value: Location) {
        match (sz, value) {
            (Size::S8, Location::GPR(value)) => dynasm!(self ; .arch x64 ; neg Rb(value as u8)),
            (Size::S8, Location::Memory(value, disp)) => {
                dynasm!(self ; .arch x64 ; neg [Rq(value as u8) + disp])
            }
            (Size::S16, Location::GPR(value)) => dynasm!(self ; .arch x64 ; neg Rw(value as u8)),
            (Size::S16, Location::Memory(value, disp)) => {
                dynasm!(self ; .arch x64 ; neg [Rq(value as u8) + disp])
            }
            (Size::S32, Location::GPR(value)) => dynasm!(self ; .arch x64 ; neg Rd(value as u8)),
            (Size::S32, Location::Memory(value, disp)) => {
                dynasm!(self ; .arch x64 ; neg [Rq(value as u8) + disp])
            }
            (Size::S64, Location::GPR(value)) => dynasm!(self ; .arch x64 ; neg Rq(value as u8)),
            (Size::S64, Location::Memory(value, disp)) => {
                dynasm!(self ; .arch x64 ; neg [Rq(value as u8) + disp])
            }
            _ => panic!("singlepass can't emit NEG {:?} {:?}", sz, value),
        }
    }
    fn emit_imul(&mut self, sz: Size, src: Location, dst: Location) {
        binop_gpr_gpr!(imul, self, sz, src, dst, {
            binop_mem_gpr!(imul, self, sz, src, dst, {
                panic!("singlepass can't emit IMUL {:?} {:?} {:?}", sz, src, dst)
            })
        });
    }
    fn emit_imul_imm32_gpr64(&mut self, src: u32, dst: GPR) {
        dynasm!(self ; .arch x64 ; imul Rq(dst as u8), Rq(dst as u8), src as i32);
    }
    fn emit_div(&mut self, sz: Size, divisor: Location) {
        unop_gpr_or_mem!(div, self, sz, divisor, {
            panic!("singlepass can't emit DIV {:?} {:?}", sz, divisor)
        });
    }
    fn emit_idiv(&mut self, sz: Size, divisor: Location) {
        unop_gpr_or_mem!(idiv, self, sz, divisor, {
            panic!("singlepass can't emit IDIV {:?} {:?}", sz, divisor)
        });
    }
    fn emit_shl(&mut self, sz: Size, src: Location, dst: Location) {
        binop_shift!(shl, self, sz, src, dst, {
            panic!("singlepass can't emit SHL {:?} {:?} {:?}", sz, src, dst)
        });
    }
    fn emit_shr(&mut self, sz: Size, src: Location, dst: Location) {
        binop_shift!(shr, self, sz, src, dst, {
            panic!("singlepass can't emit SHR {:?} {:?} {:?}", sz, src, dst)
        });
    }
    fn emit_sar(&mut self, sz: Size, src: Location, dst: Location) {
        binop_shift!(sar, self, sz, src, dst, {
            panic!("singlepass can't emit SAR {:?} {:?} {:?}", sz, src, dst)
        });
    }
    fn emit_rol(&mut self, sz: Size, src: Location, dst: Location) {
        binop_shift!(rol, self, sz, src, dst, {
            panic!("singlepass can't emit ROL {:?} {:?} {:?}", sz, src, dst)
        });
    }
    fn emit_ror(&mut self, sz: Size, src: Location, dst: Location) {
        binop_shift!(ror, self, sz, src, dst, {
            panic!("singlepass can't emit ROR {:?} {:?} {:?}", sz, src, dst)
        });
    }
    fn emit_and(&mut self, sz: Size, src: Location, dst: Location) {
        binop_all_nofp!(and, self, sz, src, dst, {
            panic!("singlepass can't emit AND {:?} {:?} {:?}", sz, src, dst)
        });
    }
    fn emit_or(&mut self, sz: Size, src: Location, dst: Location) {
        binop_all_nofp!(or, self, sz, src, dst, {
            panic!("singlepass can't emit OR {:?} {:?} {:?}", sz, src, dst)
        });
    }
    fn emit_bsr(&mut self, sz: Size, src: Location, dst: Location) {
        binop_gpr_gpr!(bsr, self, sz, src, dst, {
            binop_mem_gpr!(bsr, self, sz, src, dst, {
                panic!("singlepass can't emit BSR {:?} {:?} {:?}", sz, src, dst)
            })
        });
    }
    fn emit_bsf(&mut self, sz: Size, src: Location, dst: Location) {
        binop_gpr_gpr!(bsf, self, sz, src, dst, {
            binop_mem_gpr!(bsf, self, sz, src, dst, {
                panic!("singlepass can't emit BSF {:?} {:?} {:?}", sz, src, dst)
            })
        });
    }
    fn emit_popcnt(&mut self, sz: Size, src: Location, dst: Location) {
        binop_gpr_gpr!(popcnt, self, sz, src, dst, {
            binop_mem_gpr!(popcnt, self, sz, src, dst, {
                panic!("singlepass can't emit POPCNT {:?} {:?} {:?}", sz, src, dst)
            })
        });
    }
    fn emit_movzx(&mut self, sz_src: Size, src: Location, sz_dst: Size, dst: Location) {
        match (sz_src, src, sz_dst, dst) {
            (Size::S8, Location::GPR(src), Size::S32, Location::GPR(dst)) => {
                dynasm!(self ; .arch x64 ; movzx Rd(dst as u8), Rb(src as u8));
            }
            (Size::S16, Location::GPR(src), Size::S32, Location::GPR(dst)) => {
                dynasm!(self ; .arch x64 ; movzx Rd(dst as u8), Rw(src as u8));
            }
            (Size::S8, Location::Memory(src, disp), Size::S32, Location::GPR(dst)) => {
                dynasm!(self ; .arch x64 ; movzx Rd(dst as u8), BYTE [Rq(src as u8) + disp]);
            }
            (Size::S16, Location::Memory(src, disp), Size::S32, Location::GPR(dst)) => {
                dynasm!(self ; .arch x64 ; movzx Rd(dst as u8), WORD [Rq(src as u8) + disp]);
            }
            (Size::S8, Location::GPR(src), Size::S64, Location::GPR(dst)) => {
                dynasm!(self ; .arch x64 ; movzx Rq(dst as u8), Rb(src as u8));
            }
            (Size::S16, Location::GPR(src), Size::S64, Location::GPR(dst)) => {
                dynasm!(self ; .arch x64 ; movzx Rq(dst as u8), Rw(src as u8));
            }
            (Size::S8, Location::Memory(src, disp), Size::S64, Location::GPR(dst)) => {
                dynasm!(self ; .arch x64 ; movzx Rq(dst as u8), BYTE [Rq(src as u8) + disp]);
            }
            (Size::S16, Location::Memory(src, disp), Size::S64, Location::GPR(dst)) => {
                dynasm!(self ; .arch x64 ; movzx Rq(dst as u8), WORD [Rq(src as u8) + disp]);
<<<<<<< HEAD
=======
            }
            _ => {
                panic!(
                    "singlepass can't emit MOVZX {:?} {:?} {:?} {:?}",
                    sz_src, src, sz_dst, dst
                )
>>>>>>> aae2f685
            }
        }
    }
    fn emit_movsx(&mut self, sz_src: Size, src: Location, sz_dst: Size, dst: Location) {
        match (sz_src, src, sz_dst, dst) {
            (Size::S8, Location::GPR(src), Size::S32, Location::GPR(dst)) => {
                dynasm!(self ; .arch x64 ; movsx Rd(dst as u8), Rb(src as u8));
            }
            (Size::S16, Location::GPR(src), Size::S32, Location::GPR(dst)) => {
                dynasm!(self ; .arch x64 ; movsx Rd(dst as u8), Rw(src as u8));
            }
            (Size::S8, Location::Memory(src, disp), Size::S32, Location::GPR(dst)) => {
                dynasm!(self ; .arch x64 ; movsx Rd(dst as u8), BYTE [Rq(src as u8) + disp]);
            }
            (Size::S16, Location::Memory(src, disp), Size::S32, Location::GPR(dst)) => {
                dynasm!(self ; .arch x64 ; movsx Rd(dst as u8), WORD [Rq(src as u8) + disp]);
            }
            (Size::S8, Location::GPR(src), Size::S64, Location::GPR(dst)) => {
                dynasm!(self ; .arch x64 ; movsx Rq(dst as u8), Rb(src as u8));
            }
            (Size::S16, Location::GPR(src), Size::S64, Location::GPR(dst)) => {
                dynasm!(self ; .arch x64 ; movsx Rq(dst as u8), Rw(src as u8));
            }
            (Size::S32, Location::GPR(src), Size::S64, Location::GPR(dst)) => {
                dynasm!(self ; .arch x64 ; movsx Rq(dst as u8), Rd(src as u8));
            }
            (Size::S8, Location::Memory(src, disp), Size::S64, Location::GPR(dst)) => {
                dynasm!(self ; .arch x64 ; movsx Rq(dst as u8), BYTE [Rq(src as u8) + disp]);
            }
            (Size::S16, Location::Memory(src, disp), Size::S64, Location::GPR(dst)) => {
                dynasm!(self ; .arch x64 ; movsx Rq(dst as u8), WORD [Rq(src as u8) + disp]);
            }
            (Size::S32, Location::Memory(src, disp), Size::S64, Location::GPR(dst)) => {
                dynasm!(self ; .arch x64 ; movsx Rq(dst as u8), DWORD [Rq(src as u8) + disp]);
<<<<<<< HEAD
=======
            }
            _ => {
                panic!(
                    "singlepass can't emit MOVSX {:?} {:?} {:?} {:?}",
                    sz_src, src, sz_dst, dst
                )
>>>>>>> aae2f685
            }
        }
    }

    fn emit_xchg(&mut self, sz: Size, src: Location, dst: Location) {
        match (sz, src, dst) {
            (Size::S8, Location::GPR(src), Location::GPR(dst)) => {
                dynasm!(self ; .arch x64 ; xchg Rb(dst as u8), Rb(src as u8));
            }
            (Size::S16, Location::GPR(src), Location::GPR(dst)) => {
                dynasm!(self ; .arch x64 ; xchg Rw(dst as u8), Rw(src as u8));
            }
            (Size::S32, Location::GPR(src), Location::GPR(dst)) => {
                dynasm!(self ; .arch x64 ; xchg Rd(dst as u8), Rd(src as u8));
            }
            (Size::S64, Location::GPR(src), Location::GPR(dst)) => {
                dynasm!(self ; .arch x64 ; xchg Rq(dst as u8), Rq(src as u8));
            }
            (Size::S8, Location::Memory(src, disp), Location::GPR(dst)) => {
                dynasm!(self ; .arch x64 ; xchg Rb(dst as u8), [Rq(src as u8) + disp]);
            }
            (Size::S8, Location::GPR(src), Location::Memory(dst, disp)) => {
                dynasm!(self ; .arch x64 ; xchg [Rq(dst as u8) + disp], Rb(src as u8));
            }
            (Size::S16, Location::Memory(src, disp), Location::GPR(dst)) => {
                dynasm!(self ; .arch x64 ; xchg Rw(dst as u8), [Rq(src as u8) + disp]);
            }
            (Size::S16, Location::GPR(src), Location::Memory(dst, disp)) => {
                dynasm!(self ; .arch x64 ; xchg [Rq(dst as u8) + disp], Rw(src as u8));
            }
            (Size::S32, Location::Memory(src, disp), Location::GPR(dst)) => {
                dynasm!(self ; .arch x64 ; xchg Rd(dst as u8), [Rq(src as u8) + disp]);
            }
            (Size::S32, Location::GPR(src), Location::Memory(dst, disp)) => {
                dynasm!(self ; .arch x64 ; xchg [Rq(dst as u8) + disp], Rd(src as u8));
            }
            (Size::S64, Location::Memory(src, disp), Location::GPR(dst)) => {
                dynasm!(self ; .arch x64 ; xchg Rq(dst as u8), [Rq(src as u8) + disp]);
            }
            (Size::S64, Location::GPR(src), Location::Memory(dst, disp)) => {
                dynasm!(self ; .arch x64 ; xchg [Rq(dst as u8) + disp], Rq(src as u8));
            }
            _ => panic!("singlepass can't emit XCHG {:?} {:?} {:?}", sz, src, dst),
        }
    }

    fn emit_lock_xadd(&mut self, sz: Size, src: Location, dst: Location) {
        match (sz, src, dst) {
            (Size::S8, Location::GPR(src), Location::Memory(dst, disp)) => {
                dynasm!(self ; .arch x64 ; lock xadd [Rq(dst as u8) + disp], Rb(src as u8));
            }
            (Size::S16, Location::GPR(src), Location::Memory(dst, disp)) => {
                dynasm!(self ; .arch x64 ; lock xadd [Rq(dst as u8) + disp], Rw(src as u8));
            }
            (Size::S32, Location::GPR(src), Location::Memory(dst, disp)) => {
                dynasm!(self ; .arch x64 ; lock xadd [Rq(dst as u8) + disp], Rd(src as u8));
            }
            (Size::S64, Location::GPR(src), Location::Memory(dst, disp)) => {
                dynasm!(self ; .arch x64 ; lock xadd [Rq(dst as u8) + disp], Rq(src as u8));
            }
            _ => panic!(
                "singlepass can't emit LOCK XADD {:?} {:?} {:?}",
                sz, src, dst
            ),
        }
    }

    fn emit_lock_cmpxchg(&mut self, sz: Size, src: Location, dst: Location) {
        match (sz, src, dst) {
            (Size::S8, Location::GPR(src), Location::Memory(dst, disp)) => {
                dynasm!(self ; .arch x64 ; lock cmpxchg [Rq(dst as u8) + disp], Rb(src as u8));
            }
            (Size::S16, Location::GPR(src), Location::Memory(dst, disp)) => {
                dynasm!(self ; .arch x64 ; lock cmpxchg [Rq(dst as u8) + disp], Rw(src as u8));
            }
            (Size::S32, Location::GPR(src), Location::Memory(dst, disp)) => {
                dynasm!(self ; .arch x64 ; lock cmpxchg [Rq(dst as u8) + disp], Rd(src as u8));
            }
            (Size::S64, Location::GPR(src), Location::Memory(dst, disp)) => {
                dynasm!(self ; .arch x64 ; lock cmpxchg [Rq(dst as u8) + disp], Rq(src as u8));
            }
            _ => panic!(
                "singlepass can't emit LOCK CMPXCHG {:?} {:?} {:?}",
                sz, src, dst
            ),
        }
    }

    fn emit_rep_stosq(&mut self) {
        dynasm!(self ; .arch x64 ; rep stosq);
    }
    fn emit_btc_gpr_imm8_32(&mut self, src: u8, dst: GPR) {
        dynasm!(self ; .arch x64 ; btc Rd(dst as u8), BYTE src as i8);
    }

    fn emit_btc_gpr_imm8_64(&mut self, src: u8, dst: GPR) {
        dynasm!(self ; .arch x64 ; btc Rq(dst as u8), BYTE src as i8);
    }

    fn emit_cmovae_gpr_32(&mut self, src: GPR, dst: GPR) {
        dynasm!(self ; .arch x64 ; cmovae Rd(dst as u8), Rd(src as u8));
    }

    fn emit_cmovae_gpr_64(&mut self, src: GPR, dst: GPR) {
        dynasm!(self ; .arch x64 ; cmovae Rq(dst as u8), Rq(src as u8));
    }

    fn emit_vmovaps(&mut self, src: XMMOrMemory, dst: XMMOrMemory) {
        match (src, dst) {
            (XMMOrMemory::XMM(src), XMMOrMemory::XMM(dst)) => {
                dynasm!(self ; .arch x64 ; movaps Rx(dst as u8), Rx(src as u8))
            }
            (XMMOrMemory::Memory(base, disp), XMMOrMemory::XMM(dst)) => {
                dynasm!(self ; .arch x64 ; movaps Rx(dst as u8), [Rq(base as u8) + disp])
            }
            (XMMOrMemory::XMM(src), XMMOrMemory::Memory(base, disp)) => {
                dynasm!(self ; .arch x64 ; movaps [Rq(base as u8) + disp], Rx(src as u8))
            }
            _ => panic!("singlepass can't emit VMOVAPS {:?} {:?}", src, dst),
        };
    }

    fn emit_vmovapd(&mut self, src: XMMOrMemory, dst: XMMOrMemory) {
        match (src, dst) {
            (XMMOrMemory::XMM(src), XMMOrMemory::XMM(dst)) => {
                dynasm!(self ; .arch x64 ; movapd Rx(dst as u8), Rx(src as u8))
            }
            (XMMOrMemory::Memory(base, disp), XMMOrMemory::XMM(dst)) => {
                dynasm!(self ; .arch x64 ; movapd Rx(dst as u8), [Rq(base as u8) + disp])
            }
            (XMMOrMemory::XMM(src), XMMOrMemory::Memory(base, disp)) => {
                dynasm!(self ; .arch x64 ; movapd [Rq(base as u8) + disp], Rx(src as u8))
            }
            _ => panic!("singlepass can't emit VMOVAPD {:?} {:?}", src, dst),
        };
    }

    avx_fn!(vxorps, emit_vxorps);
    avx_fn!(vxorpd, emit_vxorpd);

    avx_fn!(vaddss, emit_vaddss);
    avx_fn!(vaddsd, emit_vaddsd);

    avx_fn!(vsubss, emit_vsubss);
    avx_fn!(vsubsd, emit_vsubsd);

    avx_fn!(vmulss, emit_vmulss);
    avx_fn!(vmulsd, emit_vmulsd);

    avx_fn!(vdivss, emit_vdivss);
    avx_fn!(vdivsd, emit_vdivsd);

    avx_fn!(vmaxss, emit_vmaxss);
    avx_fn!(vmaxsd, emit_vmaxsd);

    avx_fn!(vminss, emit_vminss);
    avx_fn!(vminsd, emit_vminsd);

    avx_fn!(vcmpeqss, emit_vcmpeqss);
    avx_fn!(vcmpeqsd, emit_vcmpeqsd);

    avx_fn!(vcmpneqss, emit_vcmpneqss);
    avx_fn!(vcmpneqsd, emit_vcmpneqsd);

    avx_fn!(vcmpltss, emit_vcmpltss);
    avx_fn!(vcmpltsd, emit_vcmpltsd);

    avx_fn!(vcmpless, emit_vcmpless);
    avx_fn!(vcmplesd, emit_vcmplesd);

    avx_fn!(vcmpgtss, emit_vcmpgtss);
    avx_fn!(vcmpgtsd, emit_vcmpgtsd);

    avx_fn!(vcmpgess, emit_vcmpgess);
    avx_fn!(vcmpgesd, emit_vcmpgesd);

    avx_fn!(vcmpunordss, emit_vcmpunordss);
    avx_fn!(vcmpunordsd, emit_vcmpunordsd);

    avx_fn!(vcmpordss, emit_vcmpordss);
    avx_fn!(vcmpordsd, emit_vcmpordsd);

    avx_fn!(vsqrtss, emit_vsqrtss);
    avx_fn!(vsqrtsd, emit_vsqrtsd);

    avx_fn!(vcvtss2sd, emit_vcvtss2sd);
    avx_fn!(vcvtsd2ss, emit_vcvtsd2ss);

    avx_round_fn!(vroundss, emit_vroundss_nearest, 0);
    avx_round_fn!(vroundss, emit_vroundss_floor, 1);
    avx_round_fn!(vroundss, emit_vroundss_ceil, 2);
    avx_round_fn!(vroundss, emit_vroundss_trunc, 3);
    avx_round_fn!(vroundsd, emit_vroundsd_nearest, 0);
    avx_round_fn!(vroundsd, emit_vroundsd_floor, 1);
    avx_round_fn!(vroundsd, emit_vroundsd_ceil, 2);
    avx_round_fn!(vroundsd, emit_vroundsd_trunc, 3);

    avx_i2f_32_fn!(vcvtsi2ss, emit_vcvtsi2ss_32);
    avx_i2f_32_fn!(vcvtsi2sd, emit_vcvtsi2sd_32);
    avx_i2f_64_fn!(vcvtsi2ss, emit_vcvtsi2ss_64);
    avx_i2f_64_fn!(vcvtsi2sd, emit_vcvtsi2sd_64);

    fn emit_vblendvps(&mut self, src1: XMM, src2: XMMOrMemory, mask: XMM, dst: XMM) {
        match src2 {
            XMMOrMemory::XMM(src2) => {
                dynasm!(self ; .arch x64 ; vblendvps Rx(dst as u8), Rx(mask as u8), Rx(src2 as u8), Rx(src1 as u8))
            }
            XMMOrMemory::Memory(base, disp) => {
                dynasm!(self ; .arch x64 ; vblendvps Rx(dst as u8), Rx(mask as u8), [Rq(base as u8) + disp], Rx(src1 as u8))
            }
        }
    }

    fn emit_vblendvpd(&mut self, src1: XMM, src2: XMMOrMemory, mask: XMM, dst: XMM) {
        match src2 {
            XMMOrMemory::XMM(src2) => {
                dynasm!(self ; .arch x64 ; vblendvpd Rx(dst as u8), Rx(mask as u8), Rx(src2 as u8), Rx(src1 as u8))
            }
            XMMOrMemory::Memory(base, disp) => {
                dynasm!(self ; .arch x64 ; vblendvpd Rx(dst as u8), Rx(mask as u8), [Rq(base as u8) + disp], Rx(src1 as u8))
            }
        }
    }

    fn emit_ucomiss(&mut self, src: XMMOrMemory, dst: XMM) {
        match src {
            XMMOrMemory::XMM(x) => dynasm!(self ; .arch x64 ; ucomiss Rx(dst as u8), Rx(x as u8)),
            XMMOrMemory::Memory(base, disp) => {
                dynasm!(self ; .arch x64 ; ucomiss Rx(dst as u8), [Rq(base as u8) + disp])
            }
        }
    }

    fn emit_ucomisd(&mut self, src: XMMOrMemory, dst: XMM) {
        match src {
            XMMOrMemory::XMM(x) => dynasm!(self ; .arch x64 ; ucomisd Rx(dst as u8), Rx(x as u8)),
            XMMOrMemory::Memory(base, disp) => {
                dynasm!(self ; .arch x64 ; ucomisd Rx(dst as u8), [Rq(base as u8) + disp])
            }
        }
    }

    fn emit_cvttss2si_32(&mut self, src: XMMOrMemory, dst: GPR) {
        match src {
            XMMOrMemory::XMM(x) => dynasm!(self ; .arch x64 ; cvttss2si Rd(dst as u8), Rx(x as u8)),
            XMMOrMemory::Memory(base, disp) => {
                dynasm!(self ; .arch x64 ; cvttss2si Rd(dst as u8), [Rq(base as u8) + disp])
            }
        }
    }

    fn emit_cvttss2si_64(&mut self, src: XMMOrMemory, dst: GPR) {
        match src {
            XMMOrMemory::XMM(x) => dynasm!(self ; .arch x64 ; cvttss2si Rq(dst as u8), Rx(x as u8)),
            XMMOrMemory::Memory(base, disp) => {
                dynasm!(self ; .arch x64 ; cvttss2si Rq(dst as u8), [Rq(base as u8) + disp])
            }
        }
    }

    fn emit_cvttsd2si_32(&mut self, src: XMMOrMemory, dst: GPR) {
        match src {
            XMMOrMemory::XMM(x) => dynasm!(self ; .arch x64 ; cvttsd2si Rd(dst as u8), Rx(x as u8)),
            XMMOrMemory::Memory(base, disp) => {
                dynasm!(self ; .arch x64 ; cvttsd2si Rd(dst as u8), [Rq(base as u8) + disp])
            }
        }
    }

    fn emit_cvttsd2si_64(&mut self, src: XMMOrMemory, dst: GPR) {
        match src {
            XMMOrMemory::XMM(x) => dynasm!(self ; .arch x64 ; cvttsd2si Rq(dst as u8), Rx(x as u8)),
            XMMOrMemory::Memory(base, disp) => {
                dynasm!(self ; .arch x64 ; cvttsd2si Rq(dst as u8), [Rq(base as u8) + disp])
            }
        }
    }

    fn emit_test_gpr_64(&mut self, reg: GPR) {
        dynasm!(self ; .arch x64 ; test Rq(reg as u8), Rq(reg as u8));
    }

    fn emit_ud2(&mut self) {
        dynasm!(self ; .arch x64 ; ud2);
    }
    fn emit_ret(&mut self) {
        dynasm!(self ; .arch x64 ; ret);
    }

    fn emit_call_label(&mut self, label: Self::Label) {
        dynasm!(self ; .arch x64 ; call =>label);
    }
    fn emit_call_location(&mut self, loc: Location) {
        match loc {
            Location::GPR(x) => dynasm!(self ; .arch x64 ; call Rq(x as u8)),
            Location::Memory(base, disp) => dynasm!(self ; .arch x64 ; call QWORD [Rq(base as u8) + disp]),
            _ => panic!("singlepass can't emit CALL {:?}", loc),
        }
    }

    fn emit_call_register(&mut self, reg: GPR) {
        dynasm!(self ; .arch x64 ; call Rq(reg as u8));
    }

    fn emit_bkpt(&mut self) {
        dynasm!(self ; .arch x64 ; int 0x3);
    }

    fn emit_host_redirection(&mut self, target: GPR) {
        self.emit_jmp_location(Location::GPR(target));
    }

    fn arch_mov64_imm_offset(&self) -> usize {
        2
    }
}<|MERGE_RESOLUTION|>--- conflicted
+++ resolved
@@ -1050,15 +1050,12 @@
             }
             (Size::S16, Location::Memory(src, disp), Size::S64, Location::GPR(dst)) => {
                 dynasm!(self ; .arch x64 ; movzx Rq(dst as u8), WORD [Rq(src as u8) + disp]);
-<<<<<<< HEAD
-=======
             }
             _ => {
                 panic!(
                     "singlepass can't emit MOVZX {:?} {:?} {:?} {:?}",
                     sz_src, src, sz_dst, dst
                 )
->>>>>>> aae2f685
             }
         }
     }
@@ -1093,15 +1090,12 @@
             }
             (Size::S32, Location::Memory(src, disp), Size::S64, Location::GPR(dst)) => {
                 dynasm!(self ; .arch x64 ; movsx Rq(dst as u8), DWORD [Rq(src as u8) + disp]);
-<<<<<<< HEAD
-=======
             }
             _ => {
                 panic!(
                     "singlepass can't emit MOVSX {:?} {:?} {:?} {:?}",
                     sz_src, src, sz_dst, dst
                 )
->>>>>>> aae2f685
             }
         }
     }
