--- conflicted
+++ resolved
@@ -37,13 +37,8 @@
     WasmPtr::new(call_malloc(ctx, size))
 }
 
-<<<<<<< HEAD
-pub fn call_memalign(ctx: &mut EmEnv, alignment: u32, size: u32) -> u32 {
+pub fn call_memalign(ctx: &EmEnv, alignment: u32, size: u32) -> u32 {
     if let Some(memalign) = &get_emscripten_data(ctx).memalign_ref() {
-=======
-pub fn call_memalign(ctx: &EmEnv, alignment: u32, size: u32) -> u32 {
-    if let Some(memalign) = &get_emscripten_data(ctx).memalign {
->>>>>>> 3c788dd1
         memalign.call(alignment, size).unwrap()
     } else {
         panic!("Memalign is set to None");
@@ -58,13 +53,8 @@
         .unwrap()
 }
 
-<<<<<<< HEAD
 pub(crate) fn get_emscripten_data(ctx: &EmEnv) -> MutexGuard<EmscriptenData> {
     ctx.data.lock().unwrap()
-=======
-pub(crate) fn get_emscripten_data<'a>(ctx: &'a EmEnv) -> &'a mut EmscriptenData<'static> {
-    unsafe { &mut **ctx.data }
->>>>>>> 3c788dd1
 }
 
 pub fn _getpagesize(_ctx: &EmEnv) -> u32 {
